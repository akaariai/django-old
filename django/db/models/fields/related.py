--- conflicted
+++ resolved
@@ -237,13 +237,9 @@
         return self.related.model._base_manager.using(db)
 
     def get_prefetch_query_set(self, instances):
-<<<<<<< HEAD
-        return (self.get_query_set(instance=instances[0]),
-=======
         vals = set(instance._get_pk_val() for instance in instances)
         params = {'%s__pk__in' % self.related.field.name: vals}
         return (self.get_query_set(instance=instances[0]).filter(**params),
->>>>>>> 45b80c42
                 attrgetter(self.related.field.attname),
                 lambda obj: obj._get_pk_val(),
                 True,
